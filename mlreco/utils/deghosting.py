import numpy as np
import torch
from mlreco.models.layers.common.dbscan import distances
from scipy.spatial.distance import cdist
from torch_cluster import knn


def adapt_labels_knn(result, label_seg, label_clustering,
                      num_classes=5,
                      batch_column=0,
                      coords_column_range=(1, 4),
                      true_mask=None):
    complete_label_clustering = []
    c1, c2 = coords_column_range

    if true_mask is not None:
        assert true_mask.shape[0] == label_seg[0].shape[0]
    c3 = max(c2, batch_column+1)
    for i in range(len(label_seg)):
        coords = label_seg[i][:, :c3]
        label_c = []
        for batch_id in coords[:, batch_column].int().unique():
            batch_mask = coords[:, batch_column] == batch_id
            batch_coords = coords[batch_mask]
            batch_clustering = label_clustering[i][label_clustering[i][:, batch_column] == batch_id]
            if len(batch_clustering) == 0:
                continue

            # Prepare new labels
            new_label_clustering = -1. * torch.ones((batch_coords.size(0),
                                                     batch_clustering.size(1)))
            if torch.cuda.is_available():
                new_label_clustering = new_label_clustering.cuda()
            X_train = batch_clustering[:, c1:c2]

            if true_mask is None:
                nonghost_mask = (result['ghost'][i][batch_mask].argmax(dim=1) == 0)
                # Select voxels predicted as nonghost, but true ghosts
                mask = nonghost_mask & (label_seg[i][:, -1][batch_mask] == num_classes)
                neighbors = knn(X_train, batch_coords[mask, c1:c2], 1)
                _, d = neighbors[0], neighbors[1]
    
                additional_label_clustering = torch.cat([batch_coords[mask],
                                                        batch_clustering[d, c3:]], dim=1).float()
                new_label_clustering[mask] = additional_label_clustering
            else:
                nonghost_mask = true_mask[batch_mask]

            new_label_clustering[label_seg[i][batch_mask, -1] < num_classes] = batch_clustering.float()
            label_c.append(new_label_clustering[nonghost_mask])
        label_c = torch.cat(label_c, dim=0)
        complete_label_clustering.append(label_c)
    return complete_label_clustering


def adapt_labels(result, label_seg, label_clustering,
                 num_classes=5,
                 batch_column=0,
                 coords_column_range=(1, 4),
                 true_mask=None):
    """
    Returns new cluster labels that have the same size as the input w/ ghost points.
    Points predicted as nonghost but that are true ghosts get the cluster label of
    the closest cluster.
    Points that are true ghosts and predicted as ghosts get "emtpy" (-1) values.
    Return shape: (input w/ ghost points, label_clusters_features)
    """
    complete_label_clustering = []
    c1, c2 = coords_column_range

    if true_mask is not None:
        assert true_mask.shape[0] == label_seg[0].shape[0]

    c3 = max(c2, batch_column+1)
    for i in range(len(label_seg)):
        coords = label_seg[i][:, :c3]
        label_c = []
        for batch_id in coords[:, batch_column].int().unique():
            batch_mask = coords[:, batch_column] == batch_id
            batch_coords = coords[batch_mask]
            batch_clustering = label_clustering[i][label_clustering[i][:, batch_column] == batch_id]

            # Prepare new labels
            new_label_clustering = -1. * torch.ones((batch_coords.size(0),
                                                     label_clustering[i].size(1)))
            new_label_clustering[:, :c3] = batch_coords

            if torch.cuda.is_available():
                new_label_clustering = new_label_clustering.cuda()

            if true_mask is None:
                nonghost_mask = (result['ghost'][i][batch_mask].argmax(dim=1) == 0)
                # Select voxels predicted as nonghost, but true ghosts
                mask = nonghost_mask & (label_seg[i][:, -1][batch_mask] == num_classes)
                # Assign them to closest cluster
<<<<<<< HEAD
                d = distances(batch_coords[mask, c1:c2],
                            batch_clustering[:, c1:c2]).argmin(dim=1)

                additional_label_clustering = torch.cat([batch_coords[mask],
                                                        batch_clustering[d, c3:]], dim=1).float()
                new_label_clustering[mask] = additional_label_clustering
=======
                if len(batch_clustering):
                    #print(batch_coords.shape, batch_clustering.shape)
                    d = distances(batch_coords[mask, c1:c2],
                                batch_clustering[:, c1:c2]).argmin(dim=1)
                    additional_label_clustering = torch.cat([batch_coords[mask],
                                                            batch_clustering[d, c3:]], dim=1).float()
                    new_label_clustering[mask] = additional_label_clustering
>>>>>>> b10fbfc1
            else:
                nonghost_mask = true_mask[batch_mask]

            if len(batch_clustering):
                new_label_clustering[label_seg[i][batch_mask, -1] < num_classes] = batch_clustering.float()

            label_c.append(new_label_clustering[nonghost_mask])
        label_c = torch.cat(label_c, dim=0)
        complete_label_clustering.append(label_c)
    return complete_label_clustering


def adapt_labels_numpy(result, label_seg, label_clustering, num_classes=5, batch_col=0, coords_col=(1, 4)):
    """
    Returns new cluster labels that have the same size as the input w/ ghost points.
    Points predicted as nonghost but that are true ghosts get the cluster label of
    the closest cluster.
    Points that are true ghosts and predicted as ghosts get "emtpy" (-1) values.
    Return shape: (input w/ ghost points, label_clusters_features)
    """
    c1, c2 = coords_col
    complete_label_clustering = []

    c3 = max(c2, batch_col+1)
    for i in range(len(label_seg)):
        coords = label_seg[i][:, :4]
        label_c = []
        #print(len(coords[:, -1].unique()))
        for batch_id in np.unique(coords[:, batch_col]):
            batch_mask = coords[:, batch_col] == batch_id
            batch_coords = coords[batch_mask]
            batch_clustering = label_clustering[i][label_clustering[i][:, batch_col] == batch_id]

            # Prepare new labels
            new_label_clustering = -1. * np.ones((batch_coords.shape[0], label_clustering[i].shape[1]))
            new_label_clustering[:, :c3] = batch_coords

            nonghost_mask = (result['ghost'][i][batch_mask].argmax(axis=1) == 0)
            # Select voxels predicted as nonghost, but true ghosts
            mask = nonghost_mask & (label_seg[i][:, -1][batch_mask] == num_classes)
            if len(batch_clustering):
                # Assign them to closest cluster
                d = cdist(batch_coords[mask, c1:c2], batch_clustering[:, c1:c2]).argmin(axis=1)
                additional_label_clustering = np.concatenate([batch_coords[mask], batch_clustering[d, 4:]], axis=1)
                new_label_clustering[mask] = additional_label_clustering

            #print(new_label_clustering.size(), label_seg[i][batch_mask, -1].size(), batch_clustering.size())
            if len(batch_clustering):
                new_label_clustering[label_seg[i][batch_mask, -1] < num_classes] = batch_clustering

            label_c.append(new_label_clustering[nonghost_mask])
        label_c = np.concatenate(label_c, axis=0)
        complete_label_clustering.append(label_c)
    return complete_label_clustering


def deghost_labels_and_predictions(data_blob, result):
    '''
    Given dictionaries <data_blob> and <result>, apply deghosting to
    uresnet predictions and labels for use in later reconstruction stages.
    '''

    result['ghost_mask'] = [
        result['ghost'][i].argmax(axis=1) == 0 \
            for i in range(len(result['ghost']))]
    data_blob['true_ghost_mask'] = [
        data_blob['segment_label'][i][:, -1] < 5 \
            for i in range(len(data_blob['segment_label']))]

    data_blob['input_data_noghost'] = data_blob['input_data']

    data_blob['input_data_trueghost'] = [data_blob['input_data'][i][mask] \
        for i, mask in enumerate(data_blob['true_ghost_mask'])]

    data_blob['input_data'] = [data_blob['input_data'][i][mask] \
        for i, mask in enumerate(result['ghost_mask'])]


    if 'cluster_label' in data_blob \
        and data_blob['cluster_label'] is not None:
        # Save the clust_data before deghosting
        data_blob['cluster_label_noghost'] = data_blob['cluster_label']
        data_blob['cluster_label'] = adapt_labels_numpy(
            result, 
            data_blob['segment_label'], 
            data_blob['cluster_label'])

    if 'seg_prediction' in result \
        and result['seg_prediction'] is not None:
        result['seg_prediction'] = [
            result['seg_prediction'][i][result['ghost_mask'][i]] \
                for i in range(len(result['seg_prediction']))]

    if 'segmentation' in result \
        and result['segmentation'] is not None:
        result['segmentation'] = [
            result['segmentation'][i][result['ghost_mask'][i]] \
                for i in range(len(result['segmentation']))]

    if 'kinematics_label' in data_blob \
        and data_blob['kinematics_label'] is not None:
        data_blob['kinematics_label'] = adapt_labels_numpy(
            result, 
            data_blob['segment_label'], 
            data_blob['kinematics_label'])
            
    # This needs to come last - in adapt_labels seg_label is the original one
    if 'segment_label' in data_blob \
        and data_blob['segment_label'] is not None:
        data_blob['segment_label_noghost'] = data_blob['segment_label']
        data_blob['segment_label'] = [
            data_blob['segment_label'][i][result['ghost_mask'][i]] \
                for i in range(len(data_blob['segment_label']))]<|MERGE_RESOLUTION|>--- conflicted
+++ resolved
@@ -93,14 +93,6 @@
                 # Select voxels predicted as nonghost, but true ghosts
                 mask = nonghost_mask & (label_seg[i][:, -1][batch_mask] == num_classes)
                 # Assign them to closest cluster
-<<<<<<< HEAD
-                d = distances(batch_coords[mask, c1:c2],
-                            batch_clustering[:, c1:c2]).argmin(dim=1)
-
-                additional_label_clustering = torch.cat([batch_coords[mask],
-                                                        batch_clustering[d, c3:]], dim=1).float()
-                new_label_clustering[mask] = additional_label_clustering
-=======
                 if len(batch_clustering):
                     #print(batch_coords.shape, batch_clustering.shape)
                     d = distances(batch_coords[mask, c1:c2],
@@ -108,7 +100,6 @@
                     additional_label_clustering = torch.cat([batch_coords[mask],
                                                             batch_clustering[d, c3:]], dim=1).float()
                     new_label_clustering[mask] = additional_label_clustering
->>>>>>> b10fbfc1
             else:
                 nonghost_mask = true_mask[batch_mask]
 
