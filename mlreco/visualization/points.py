--- conflicted
+++ resolved
@@ -1,24 +1,14 @@
 import plotly.graph_objs as go
 
-<<<<<<< HEAD
-def scatter_points(points, dim=3, markersize=5, color='orange', colorscale=None, opacity=0.8, hovertext=None):
-=======
-def scatter_points(points, markersize=5, color='orange', colorscale=None, opacity=0.8, hovertext=None, cmin=None, cmax=None):
->>>>>>> 5d3ea931
+def scatter_points(points, dim=3, markersize=5, color='orange', colorscale=None, opacity=0.8, hovertext=None, cmin=None, cmax=None):
     """
     Produces go.Scatter3d or go.Scatter object to be plotted in plotly
     - voxels is a list of voxel coordinates (Nx2 or Nx3 matrix)
     - labels is a list of voxel labels (N vector)
     INPUTS:
-<<<<<<< HEAD
      - points is (N,2+) shaped array for N points of (x,y,[z],...) coordinate information
      - markersize specifies the size of a marker (drawn per point) 
      - color can be a string to specify a color for all points, or an array of (N) values for gradient color 
-=======
-     - points is (N,3+) shaped array for N points of (x,y,z,...) coordinate information
-     - markersize specifies the size of a marker (drawn per point)
-     - color can be a string to specify a color for all points, or an array of (N) values for gradient color
->>>>>>> 5d3ea931
      - colorscale defines the gradient colors to be used when color values are specified per point
      - opacity is a transparency of each points when drawn
      - hovertext is an additional text to be shown when a cursor hovers on a point (interactive legend)
@@ -27,7 +17,10 @@
     """
     if hovertext is None and color is not None and not type(color) == type(str()):
         hovertext = ['%.2f' % float(v) for v in color]
-<<<<<<< HEAD
+    if cmin is None and color is not None and not type(color) == type(str()):
+        cmin = min(color)
+    if cmax is None and color is not None and not type(color) == type(str()):
+        cmax = max(color)
 
     if not dim in [2,3]:
         print('dim argument must be 2 or 3!')
@@ -44,6 +37,8 @@
             color=color,
             colorscale=colorscale,
             opacity=opacity,
+            cmin=cmin,
+            cmax=cmax,
         ),
         hoverinfo = ['x','y'] if hovertext is None else ['x','y','text'],
         hovertext = hovertext,
@@ -55,26 +50,4 @@
         return [go.Scatter3d(**args)]
     else:
         return [go.Scatter(**args)]
-    
-    """
-=======
-    if cmin is None and color is not None and not type(color) == type(str()):
-        cmin = min(color)
-    if cmax is None and color is not None and not type(color) == type(str()):
-        cmax = max(color)
->>>>>>> 5d3ea931
-    trace = go.Scatter3d(x=points[:,0], y=points[:,1], z=points[:,2],
-                         mode='markers',
-                         marker = dict(
-                            size = markersize,
-                            color=color,
-                            colorscale=colorscale,
-                            opacity=opacity,
-                            cmin=cmin,
-                            cmax=cmax
-                         ),
-                         hoverinfo = ['x','y','z'] if hovertext is None else ['x','y','z','text'],
-                         hovertext = hovertext,
-                        )
-    return [trace]
-    """+    