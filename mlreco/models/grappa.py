--- conflicted
+++ resolved
@@ -269,14 +269,10 @@
         index = torch.tensor(edge_index, device=cluster_data.device, dtype=torch.long)
         xbatch = torch.tensor(batch_ids, device=cluster_data.device)
 
-<<<<<<< HEAD
         result['input_node_features'] = [[x[b] for b in cbids]]
         result['input_edge_features'] = [[e[b] for b in ebids]]
 
         # Pass through the model, update resultz
-=======
-        # Pass through the model, update result
->>>>>>> 19796a6a
         out = self.gnn_model(x, index, e, xbatch)
         result['node_pred'] = [[out['node_pred'][0][b] for b in cbids]]
         result['edge_pred'] = [[out['edge_pred'][0][b] for b in ebids]]
